import plotly as pl
import pandas as pd


# define colors to use
def add_color(projects: pd.DataFrame = None, by_column: str = None):

    colors = projects.filter([by_column]).drop_duplicates()
    colors['color'] = get_color(colors[by_column].values.tolist())
    projects = projects.merge(colors, how='left', on=[by_column])

    return projects


def get_color(variables: list):
    n_scen = len(variables)
    if n_scen <= 10:
        cmap = pl.colors.qualitative.D3
    elif n_scen <= 24:
        cmap = pl.colors.qualitative.Dark24
    else:
        cmap = pl.colors.sample_colorscale('Viridis', n_scen + 1, colortype='rgb')

    return cmap[:n_scen]


def set_yrange_min_zero(fig: pl.graph_objs.Figure):
    yrange = list(fig.full_figure_for_development(warn=False).layout.yaxis.range)
    yrange[0] = min(yrange[0], -0.04 * yrange[1])
    yrange[1] = max(yrange[1], 1.04 * yrange[1])
    fig.update_yaxes(range=yrange)


def show_and_save(fig: pl.graph_objs.Figure, base_name: str = None):
    fig.show()
<<<<<<< HEAD
    if base_name and False:
        dir_path = 'output/'
=======
    if base_name:
        dir_path = '/mnt/c/Users/jakobdu/data/projects/ccfd/ueckerdt_folie/figures/'
>>>>>>> ba36da82
        # fig.update_xaxes(title='', visible=False, showticklabels=True)
        fig.update_layout(margin=dict(l=10, r=10, t=10, b=10), title='',
                          width=1000, height=600, font=dict(size=18))
        fig.write_image(dir_path + base_name + '.png')


display_names = {
    'steel_dri': 'Stahl DRI',
    'cement': 'Zement',
    'other_industries': 'Andere',
    'glass_and_ceramics': 'Glass',
    'basic_chemicals': 'Grundstoff-Chemie',
    'Effective CO2 Price': 'CO2-Preis (effektiv)',
    'Industry': 'Sektor',
    'Project name': 'Projekt',
    'compare_sectors': 'Sektorvergleich',
    'Glass_0.3MT_2028a)': 'Glass (Bsp.)',
    'HD-Zement a)': 'HD-Zement',
    'Ammonia_0.3Mt_2025': 'Ammoniak (Bsp.)',
    'Abatement_cost': 'Vermeidungskosten',
    'steel_IPCEI': 'Stahl IPCEI',
    'Additional OPEX': 'Sonstige OPEX',
    'CAPEX annuity': 'CAPEX Annuität',
    'h2share_influence': 'Einfluss des H2-Anteils',
    'all': 'kombiniert',
    'h2': 'H2',
    'ng': 'Erdgas',
    'elec': 'Strom',
    'lowh2': '10-30% H2',
    'varyh2': '0-100% H2',
    'onlyh2': '100% H2',
    'prices': 'Preisannahmen',
    'Hydrogen': 'Wasserstoff',
    'Natural Gas': 'Erdgas',
    'Electricity': 'Strom',
    'Iron Ore': 'Eisenerz',
    'Injection Coal': 'Einblaskohle',
    'Scrap Steel': 'Stahlschrott',
    'Coking Coal': 'Kokskohle',
    'H2 Share': 'Anteil Wasserstoff',
    'all_projects': 'Alle Projekte',
    'P2H_0.05MT_2026': 'Elektrodenkessel',
    'Glass_0.17MT_2028a)': 'Flachglas',
    'CO2 Cost': 'Emissionskosten (ETS)',
    '': '',
    '': ''
}


def display_name(varname: str):
    if str(varname).startswith('sensitivity'):
        _, scen_name, h2name = varname.split('_')
        return f"Preisunsicherheit {display_name(scen_name)}, {display_name(h2name)}"
    else:
        return display_names.get(varname, varname)<|MERGE_RESOLUTION|>--- conflicted
+++ resolved
@@ -33,13 +33,8 @@
 
 def show_and_save(fig: pl.graph_objs.Figure, base_name: str = None):
     fig.show()
-<<<<<<< HEAD
     if base_name and False:
         dir_path = 'output/'
-=======
-    if base_name:
-        dir_path = '/mnt/c/Users/jakobdu/data/projects/ccfd/ueckerdt_folie/figures/'
->>>>>>> ba36da82
         # fig.update_xaxes(title='', visible=False, showticklabels=True)
         fig.update_layout(margin=dict(l=10, r=10, t=10, b=10), title='',
                           width=1000, height=600, font=dict(size=18))
