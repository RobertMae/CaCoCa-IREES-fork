--- conflicted
+++ resolved
@@ -76,17 +76,10 @@
     'E-Steamcracker Naphtha',
     'Pyrolyse',
     'Pyrolyse E-Steamcracker',
-<<<<<<< HEAD
     'Hydrocracking',
     'Hydrocracking E-Steamcracker',
     'Gasifizierung-FT',
     'Gasifizierung-FT E-Steamcracker']
-=======
-    'Hydrocracking E-Steamcracker']
-
-plot_stacked_bars_multi(cost_and_em_actual, setup.config, project_names,
-                        cost_per='product', emission_diff=False, project_ref="Pyrolyse")
->>>>>>> 03f3eab6
 for project_name in project_names:
     plot_stacked_bars(cost_and_em_actual, setup.config, project_name=project_name,
                       cost_per='product', emission_diff=False)
